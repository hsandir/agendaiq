--- conflicted
+++ resolved
@@ -28,12 +28,6 @@
           <h1 className="text-center text-4xl font-bold tracking-tight text-foreground" role="heading" aria-level={1}>
             Welcome to AgendaIQ
           </h1>
-<<<<<<< HEAD
-          <p className="mt-2 text-center text-sm text-muted-foreground">
-            Sign in to your account to continue
-          </p>
-=======
->>>>>>> 8ebcfcd1
         </div>
 
         {securityWarning && (
